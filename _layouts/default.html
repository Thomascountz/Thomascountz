---
layout: compress
---

<!DOCTYPE html>
<html lang="en" >
  {% include head.html %}  
  <body>
<<<<<<< HEAD
    <main role="main">

      {% include navigation.html %}

      {{ content }}

=======
    <main>
	    
	    {% include navigation.html %}
	    
        {{ content }}
        	    
>>>>>>> 8c8be23c
    </main>

  </body>
  <script data-goatcounter="https://thomascountz.goatcounter.com/count" async src="//gc.zgo.at/count.js"></script>
  <noscript>
    <img src="https://thomascountz.goatcounter.com/count?p=/test-noscript">
  </noscript>
</html><|MERGE_RESOLUTION|>--- conflicted
+++ resolved
@@ -4,25 +4,15 @@
 
 <!DOCTYPE html>
 <html lang="en" >
-  {% include head.html %}  
+  {% include head.html %}
   <body>
-<<<<<<< HEAD
-    <main role="main">
+    <main>
 
-      {% include navigation.html %}
+	    {% include navigation.html %}
 
-      {{ content }}
+        {{ content }}
 
-=======
-    <main>
-	    
-	    {% include navigation.html %}
-	    
-        {{ content }}
-        	    
->>>>>>> 8c8be23c
     </main>
-
   </body>
   <script data-goatcounter="https://thomascountz.goatcounter.com/count" async src="//gc.zgo.at/count.js"></script>
   <noscript>
